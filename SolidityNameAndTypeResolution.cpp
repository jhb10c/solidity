/*
    This file is part of cpp-ethereum.

    cpp-ethereum is free software: you can redistribute it and/or modify
    it under the terms of the GNU General Public License as published by
    the Free Software Foundation, either version 3 of the License, or
    (at your option) any later version.

    cpp-ethereum is distributed in the hope that it will be useful,
    but WITHOUT ANY WARRANTY; without even the implied warranty of
    MERCHANTABILITY or FITNESS FOR A PARTICULAR PURPOSE.  See the
    GNU General Public License for more details.

    You should have received a copy of the GNU General Public License
    along with cpp-ethereum.  If not, see <http://www.gnu.org/licenses/>.
*/
/**
 * @author Christian <c@ethdev.com>
 * @date 2014
 * Unit tests for the name and type resolution of the solidity parser.
 */

#if ETH_SOLIDITY

#include <string>

#include <libdevcore/Log.h>
#include <libdevcrypto/SHA3.h>
#include <libsolidity/Scanner.h>
#include <libsolidity/Parser.h>
#include <libsolidity/NameAndTypeResolver.h>
#include <libsolidity/Exceptions.h>
#include <libsolidity/GlobalContext.h>
#include "TestHelper.h"

using namespace std;

namespace dev
{
namespace solidity
{
namespace test
{

namespace
{

ASTPointer<SourceUnit> parseTextAndResolveNames(std::string const& _source)
{
	Parser parser;
	ASTPointer<SourceUnit> sourceUnit = parser.parse(std::make_shared<Scanner>(CharStream(_source)));
	NameAndTypeResolver resolver({});
	resolver.registerDeclarations(*sourceUnit);
	std::shared_ptr<GlobalContext> globalContext = make_shared<GlobalContext>();

	for (ASTPointer<ASTNode> const& node: sourceUnit->getNodes())
		if (ContractDefinition* contract = dynamic_cast<ContractDefinition*>(node.get()))
		{
			globalContext->setCurrentContract(*contract);
			resolver.updateDeclaration(*globalContext->getCurrentThis());
			resolver.updateDeclaration(*globalContext->getCurrentSuper());
			resolver.resolveNamesAndTypes(*contract);
		}
	for (ASTPointer<ASTNode> const& node: sourceUnit->getNodes())
		if (ContractDefinition* contract = dynamic_cast<ContractDefinition*>(node.get()))
		{
			globalContext->setCurrentContract(*contract);
			resolver.updateDeclaration(*globalContext->getCurrentThis());
			resolver.checkTypeRequirements(*contract);
		}

	return sourceUnit;
}


static ContractDefinition const* retrieveContract(ASTPointer<SourceUnit> _source, unsigned index)
{
	ContractDefinition* contract;
	unsigned counter = 0;
	for (ASTPointer<ASTNode> const& node: _source->getNodes())
		if ((contract = dynamic_cast<ContractDefinition*>(node.get())) && counter == index)
			return contract;

	return NULL;
}

static FunctionTypePointer const& retrieveFunctionBySignature(ContractDefinition const* _contract,
															  std::string const& _signature)
{
	FixedHash<4> hash(dev::sha3(_signature));
	return _contract->getInterfaceFunctions()[hash];
}

}

BOOST_AUTO_TEST_SUITE(SolidityNameAndTypeResolution)

BOOST_AUTO_TEST_CASE(smoke_test)
{
	char const* text = "contract test {\n"
					   "  uint256 stateVariable1;\n"
					   "  function fun(uint256 arg1) { var x; uint256 y; }"
					   "}\n";
	ETH_TEST_CHECK_NO_THROW(parseTextAndResolveNames(text), "Parsing and Name Resolving Failed");
}

BOOST_AUTO_TEST_CASE(double_stateVariable_declaration)
{
	char const* text = "contract test {\n"
					   "  uint256 variable;\n"
					   "  uint128 variable;\n"
					   "}\n";
	BOOST_CHECK_THROW(parseTextAndResolveNames(text), DeclarationError);
}

BOOST_AUTO_TEST_CASE(double_function_declaration)
{
	char const* text = "contract test {\n"
					   "  function fun() { var x; }\n"
					   "  function fun() { var x; }\n"
					   "}\n";
	BOOST_CHECK_THROW(parseTextAndResolveNames(text), DeclarationError);
}

BOOST_AUTO_TEST_CASE(double_variable_declaration)
{
	char const* text = "contract test {\n"
					   "  function f() { uint256 x; if (true)  { uint256 x; } }\n"
					   "}\n";
	BOOST_CHECK_THROW(parseTextAndResolveNames(text), DeclarationError);
}

BOOST_AUTO_TEST_CASE(name_shadowing)
{
	char const* text = "contract test {\n"
					   "  uint256 variable;\n"
					   "  function f() { uint32 variable ; }"
					   "}\n";
	ETH_TEST_CHECK_NO_THROW(parseTextAndResolveNames(text), "Parsing and Name Resolving Failed");
}

BOOST_AUTO_TEST_CASE(name_references)
{
	char const* text = "contract test {\n"
					   "  uint256 variable;\n"
					   "  function f(uint256 arg) returns (uint out) { f(variable); test; out; }"
					   "}\n";
	ETH_TEST_CHECK_NO_THROW(parseTextAndResolveNames(text), "Parsing and Name Resolving Failed");
}

BOOST_AUTO_TEST_CASE(undeclared_name)
{
	char const* text = "contract test {\n"
					   "  uint256 variable;\n"
					   "  function f(uint256 arg) { f(notfound); }"
					   "}\n";
	BOOST_CHECK_THROW(parseTextAndResolveNames(text), DeclarationError);
}

BOOST_AUTO_TEST_CASE(reference_to_later_declaration)
{
	char const* text = "contract test {\n"
					   "  function g() { f(); }"
					   "  function f() {  }"
					   "}\n";
	ETH_TEST_CHECK_NO_THROW(parseTextAndResolveNames(text), "Parsing and Name Resolving Failed");
}

BOOST_AUTO_TEST_CASE(struct_definition_directly_recursive)
{
	char const* text = "contract test {\n"
					   "  struct MyStructName {\n"
					   "    address addr;\n"
					   "    MyStructName x;\n"
					   "  }\n"
					   "}\n";
	BOOST_CHECK_THROW(parseTextAndResolveNames(text), ParserError);
}

BOOST_AUTO_TEST_CASE(struct_definition_indirectly_recursive)
{
	char const* text = "contract test {\n"
					   "  struct MyStructName1 {\n"
					   "    address addr;\n"
					   "    uint256 count;\n"
					   "    MyStructName2 x;\n"
					   "  }\n"
					   "  struct MyStructName2 {\n"
					   "    MyStructName1 x;\n"
					   "  }\n"
					   "}\n";
	BOOST_CHECK_THROW(parseTextAndResolveNames(text), ParserError);
}

BOOST_AUTO_TEST_CASE(struct_definition_recursion_via_mapping)
{
	char const* text = "contract test {\n"
					   "  struct MyStructName1 {\n"
					   "    address addr;\n"
					   "    uint256 count;\n"
					   "    mapping(uint => MyStructName1) x;\n"
					   "  }\n"
					   "}\n";
	ETH_TEST_CHECK_NO_THROW(parseTextAndResolveNames(text), "Parsing and Name Resolving Failed");
}

BOOST_AUTO_TEST_CASE(type_inference_smoke_test)
{
	char const* text = "contract test {\n"
					   "  function f(uint256 arg1, uint32 arg2) returns (bool ret) { var x = arg1 + arg2 == 8; ret = x; }"
					   "}\n";
	ETH_TEST_CHECK_NO_THROW(parseTextAndResolveNames(text), "Parsing and Name Resolving Failed");
}

BOOST_AUTO_TEST_CASE(type_checking_return)
{
	char const* text = "contract test {\n"
					   "  function f() returns (bool r) { return 1 >= 2; }"
					   "}\n";
	ETH_TEST_CHECK_NO_THROW(parseTextAndResolveNames(text), "Parsing and Name Resolving Failed");
}

BOOST_AUTO_TEST_CASE(type_checking_return_wrong_number)
{
	char const* text = "contract test {\n"
					   "  function f() returns (bool r1, bool r2) { return 1 >= 2; }"
					   "}\n";
	BOOST_CHECK_THROW(parseTextAndResolveNames(text), TypeError);
}

BOOST_AUTO_TEST_CASE(type_checking_return_wrong_type)
{
	char const* text = "contract test {\n"
					   "  function f() returns (uint256 r) { return 1 >= 2; }"
					   "}\n";
	BOOST_CHECK_THROW(parseTextAndResolveNames(text), TypeError);
}

BOOST_AUTO_TEST_CASE(type_checking_function_call)
{
	char const* text = "contract test {\n"
					   "  function f() returns (bool r) { return g(12, true) == 3; }\n"
					   "  function g(uint256 a, bool b) returns (uint256 r) { }\n"
					   "}\n";
	ETH_TEST_CHECK_NO_THROW(parseTextAndResolveNames(text), "Parsing and Name Resolving Failed");
}

BOOST_AUTO_TEST_CASE(type_conversion_for_comparison)
{
	char const* text = "contract test {\n"
					   "  function f() { uint32(2) == int64(2); }"
					   "}\n";
	ETH_TEST_CHECK_NO_THROW(parseTextAndResolveNames(text), "Parsing and Name Resolving Failed");
}

BOOST_AUTO_TEST_CASE(type_conversion_for_comparison_invalid)
{
	char const* text = "contract test {\n"
					   "  function f() { int32(2) == uint64(2); }"
					   "}\n";
	BOOST_CHECK_THROW(parseTextAndResolveNames(text), TypeError);
}

BOOST_AUTO_TEST_CASE(type_inference_explicit_conversion)
{
	char const* text = "contract test {\n"
					   "  function f() returns (int256 r) { var x = int256(uint32(2)); return x; }"
					   "}\n";
	ETH_TEST_CHECK_NO_THROW(parseTextAndResolveNames(text), "Parsing and Name Resolving Failed");
}

BOOST_AUTO_TEST_CASE(large_string_literal)
{
	char const* text = "contract test {\n"
					   "  function f() { var x = \"123456789012345678901234567890123\"; }"
					   "}\n";
	BOOST_CHECK_THROW(parseTextAndResolveNames(text), TypeError);
}

BOOST_AUTO_TEST_CASE(balance)
{
	char const* text = "contract test {\n"
					   "  function fun() {\n"
					   "    uint256 x = address(0).balance;\n"
					   "  }\n"
					   "}\n";
	ETH_TEST_CHECK_NO_THROW(parseTextAndResolveNames(text), "Parsing and Name Resolving Failed");
}

BOOST_AUTO_TEST_CASE(balance_invalid)
{
	char const* text = "contract test {\n"
					   "  function fun() {\n"
					   "    address(0).balance = 7;\n"
					   "  }\n"
					   "}\n";
	BOOST_CHECK_THROW(parseTextAndResolveNames(text), TypeError);
}

BOOST_AUTO_TEST_CASE(assignment_to_mapping)
{
	char const* text = "contract test {\n"
					   "  struct str {\n"
					   "    mapping(uint=>uint) map;\n"
					   "  }\n"
					   "  str data;"
					   "  function fun() {\n"
					   "    var a = data.map;\n"
					   "    data.map = a;\n"
					   "  }\n"
					   "}\n";
	BOOST_CHECK_THROW(parseTextAndResolveNames(text), TypeError);
}

BOOST_AUTO_TEST_CASE(assignment_to_struct)
{
	char const* text = "contract test {\n"
					   "  struct str {\n"
					   "    mapping(uint=>uint) map;\n"
					   "  }\n"
					   "  str data;"
					   "  function fun() {\n"
					   "    var a = data;\n"
					   "    data = a;\n"
					   "  }\n"
					   "}\n";
	ETH_TEST_CHECK_NO_THROW(parseTextAndResolveNames(text), "Parsing and Name Resolving Failed");
}

BOOST_AUTO_TEST_CASE(returns_in_constructor)
{
	char const* text = "contract test {\n"
					   "  function test() returns (uint a) {\n"
					   "  }\n"
					   "}\n";
	BOOST_CHECK_THROW(parseTextAndResolveNames(text), TypeError);
}

BOOST_AUTO_TEST_CASE(forward_function_reference)
{
	char const* text = "contract First {\n"
					   "  function fun() returns (bool ret) {\n"
					   "    return Second(1).fun(1, true, 3) > 0;\n"
					   "  }\n"
					   "}\n"
					   "contract Second {\n"
					   "  function fun(uint a, bool b, uint c) returns (uint ret) {\n"
					   "    if (First(2).fun() == true) return 1;\n"
					   "  }\n"
					   "}\n";
	ETH_TEST_CHECK_NO_THROW(parseTextAndResolveNames(text), "Parsing and Name Resolving Failed");
}

BOOST_AUTO_TEST_CASE(comparison_bitop_precedence)
{
	char const* text = "contract First {\n"
					   "  function fun() returns (bool ret) {\n"
					   "    return 1 & 2 == 8 & 9 && 1 ^ 2 < 4 | 6;\n"
					   "  }\n"
					   "}\n";
	ETH_TEST_CHECK_NO_THROW(parseTextAndResolveNames(text), "Parsing and Name Resolving Failed");
}

BOOST_AUTO_TEST_CASE(function_no_implementation)
{
	ASTPointer<SourceUnit> sourceUnit;
	char const* text = "contract test {\n"
		"  function functionName(bytes32 input) returns (bytes32 out);\n"
		"}\n";
	ETH_TEST_REQUIRE_NO_THROW(sourceUnit = parseTextAndResolveNames(text), "Parsing and name Resolving failed");
	std::vector<ASTPointer<ASTNode>> nodes = sourceUnit->getNodes();
	ContractDefinition* contract = dynamic_cast<ContractDefinition*>(nodes[0].get());
	BOOST_CHECK(contract);
	BOOST_CHECK(!contract->isFullyImplemented());
	BOOST_CHECK(!contract->getDefinedFunctions()[0]->isFullyImplemented());
}

BOOST_AUTO_TEST_CASE(abstract_contract)
{
	ASTPointer<SourceUnit> sourceUnit;
	char const* text = R"(
		contract base { function foo(); }
		contract derived is base { function foo() {} }
		)";
	ETH_TEST_REQUIRE_NO_THROW(sourceUnit = parseTextAndResolveNames(text), "Parsing and name Resolving failed");
	std::vector<ASTPointer<ASTNode>> nodes = sourceUnit->getNodes();
	ContractDefinition* base = dynamic_cast<ContractDefinition*>(nodes[0].get());
	ContractDefinition* derived = dynamic_cast<ContractDefinition*>(nodes[1].get());
	BOOST_CHECK(base);
	BOOST_CHECK(!base->isFullyImplemented());
	BOOST_CHECK(!base->getDefinedFunctions()[0]->isFullyImplemented());
	BOOST_CHECK(derived);
	BOOST_CHECK(derived->isFullyImplemented());
	BOOST_CHECK(derived->getDefinedFunctions()[0]->isFullyImplemented());
}

BOOST_AUTO_TEST_CASE(create_abstract_contract)
{
	ASTPointer<SourceUnit> sourceUnit;
	char const* text = R"(
		contract base { function foo(); }
		contract derived {
			base b;
			function foo() { b = new base();}
			}
		)";
	BOOST_CHECK_THROW(parseTextAndResolveNames(text), TypeError);
}

BOOST_AUTO_TEST_CASE(redeclare_implemented_abstract_function_as_abstract)
{
	ASTPointer<SourceUnit> sourceUnit;
	char const* text = R"(
		contract base { function foo(); }
		contract derived is base { function foo() {} }
		contract wrong is derived { function foo(); }
		)";
	BOOST_CHECK_THROW(parseTextAndResolveNames(text), TypeError);
}

BOOST_AUTO_TEST_CASE(function_canonical_signature)
{
	ASTPointer<SourceUnit> sourceUnit;
	char const* text = "contract Test {\n"
					   "  function foo(uint256 arg1, uint64 arg2, bool arg3) returns (uint256 ret) {\n"
					   "    ret = arg1 + arg2;\n"
					   "  }\n"
					   "}\n";
	ETH_TEST_REQUIRE_NO_THROW(sourceUnit = parseTextAndResolveNames(text), "Parsing and name Resolving failed");
	for (ASTPointer<ASTNode> const& node: sourceUnit->getNodes())
		if (ContractDefinition* contract = dynamic_cast<ContractDefinition*>(node.get()))
		{
			auto functions = contract->getDefinedFunctions();
			BOOST_CHECK_EQUAL("foo(uint256,uint64,bool)", functions[0]->externalSignature());
		}
}

BOOST_AUTO_TEST_CASE(function_canonical_signature_type_aliases)
{
	ASTPointer<SourceUnit> sourceUnit;
	char const* text = "contract Test {\n"
					   "  function boo(uint arg1, bytes32 arg2, address arg3) returns (uint ret) {\n"
					   "    ret = 5;\n"
					   "  }\n"
					   "}\n";
	ETH_TEST_REQUIRE_NO_THROW(sourceUnit = parseTextAndResolveNames(text), "Parsing and name Resolving failed");
	for (ASTPointer<ASTNode> const& node: sourceUnit->getNodes())
		if (ContractDefinition* contract = dynamic_cast<ContractDefinition*>(node.get()))
		{
			auto functions = contract->getDefinedFunctions();
			if (functions.empty())
				continue;
			BOOST_CHECK_EQUAL("boo(uint256,bytes32,address)", functions[0]->externalSignature());
		}
}

BOOST_AUTO_TEST_CASE(function_external_types)
{
	ASTPointer<SourceUnit> sourceUnit;
	char const* text = R"(
		contract C {
			uint a;
		}
		contract Test {
			function boo(uint arg2, bool arg3, bytes8 arg4, bool[2] pairs, uint[] dynamic, C carg, address[] addresses) external returns (uint ret) {
			   ret = 5;
			}
		})";
	ETH_TEST_REQUIRE_NO_THROW(sourceUnit = parseTextAndResolveNames(text), "Parsing and name Resolving failed");
	for (ASTPointer<ASTNode> const& node: sourceUnit->getNodes())
		if (ContractDefinition* contract = dynamic_cast<ContractDefinition*>(node.get()))
		{
			auto functions = contract->getDefinedFunctions();
			if (functions.empty())
				continue;
			BOOST_CHECK_EQUAL("boo(uint256,bool,bytes8,bool[2],uint256[],address,address[])", functions[0]->externalSignature());
		}
}

BOOST_AUTO_TEST_CASE(function_external_call_allowed_conversion)
{
	char const* text = R"(
		contract C {}
		contract Test {
			function externalCall()	{
				C arg;
				this.g(arg);
			}
			function g (C c) external {}
	})";
	BOOST_CHECK_NO_THROW(parseTextAndResolveNames(text));
}

BOOST_AUTO_TEST_CASE(function_external_call_not_allowed_conversion)
{
	char const* text = R"(
		contract C {}
		contract Test {
			function externalCall()	{
				address arg;
				this.g(arg);
			}
			function g (C c) external {}
	})";
	BOOST_CHECK_THROW(parseTextAndResolveNames(text), TypeError);
}

// todo delete when implemented
BOOST_AUTO_TEST_CASE(arrays_in_internal_functions)
{
	char const* text = R"(
		contract Test {
			function foo(address[] addresses) {}
	})";
	BOOST_CHECK_THROW(parseTextAndResolveNames(text), TypeError);
}

BOOST_AUTO_TEST_CASE(function_internal_allowed_conversion)
{
	char const* text = R"(
		contract C {
			uint a;
		}
		contract Test {
			C a;
			function g (C c) {}
			function internalCall() {
				g(a);
			}
	})";
	BOOST_CHECK_NO_THROW(parseTextAndResolveNames(text));
}

BOOST_AUTO_TEST_CASE(function_internal_not_allowed_conversion)
{
	char const* text = R"(
		contract C {
			uint a;
		}
		contract Test {
			address a;
			function g (C c) {}
			function internalCall() {
				g(a);
			}
	})";
	BOOST_CHECK_THROW(parseTextAndResolveNames(text), TypeError);
}

BOOST_AUTO_TEST_CASE(hash_collision_in_interface)
{
	char const* text = "contract test {\n"
					   "  function gsf() {\n"
					   "  }\n"
					   "  function tgeo() {\n"
					   "  }\n"
					   "}\n";
	BOOST_CHECK_THROW(parseTextAndResolveNames(text), TypeError);
}

BOOST_AUTO_TEST_CASE(inheritance_basic)
{
	char const* text = R"(
		contract base { uint baseMember; struct BaseType { uint element; } }
		contract derived is base {
			BaseType data;
			function f() { baseMember = 7; }
		}
	)";
	ETH_TEST_CHECK_NO_THROW(parseTextAndResolveNames(text), "Parsing and Name Resolving Failed");
}

BOOST_AUTO_TEST_CASE(inheritance_diamond_basic)
{
	char const* text = R"(
		contract root { function rootFunction() {} }
		contract inter1 is root { function f() {} }
		contract inter2 is root { function f() {} }
		contract derived is root, inter2, inter1 {
			function g() { f(); rootFunction(); }
		}
	)";
	ETH_TEST_CHECK_NO_THROW(parseTextAndResolveNames(text), "Parsing and Name Resolving Failed");
}

BOOST_AUTO_TEST_CASE(cyclic_inheritance)
{
	char const* text = R"(
		contract A is B { }
		contract B is A { }
	)";
	BOOST_CHECK_THROW(parseTextAndResolveNames(text), TypeError);
}

BOOST_AUTO_TEST_CASE(legal_override_direct)
{
	char const* text = R"(
		contract B { function f() {} }
		contract C is B { function f(uint i) {} }
	)";
	BOOST_CHECK_NO_THROW(parseTextAndResolveNames(text));
}

BOOST_AUTO_TEST_CASE(legal_override_indirect)
{
	char const* text = R"(
		contract A { function f(uint a) {} }
		contract B { function f() {} }
		contract C is A, B { }
	)";
	BOOST_CHECK_NO_THROW(parseTextAndResolveNames(text));
}

BOOST_AUTO_TEST_CASE(illegal_override_visibility)
{
	char const* text = R"(
		contract B { function f() internal {} }
		contract C is B { function f() public {} }
	)";
	BOOST_CHECK_THROW(parseTextAndResolveNames(text), TypeError);
}

BOOST_AUTO_TEST_CASE(illegal_override_constness)
{
	char const* text = R"(
		contract B { function f() constant {} }
		contract C is B { function f() {} }
	)";
	BOOST_CHECK_THROW(parseTextAndResolveNames(text), TypeError);
}

BOOST_AUTO_TEST_CASE(complex_inheritance)
{
	char const* text = R"(
		contract A { function f() { uint8 x = C(0).g(); } }
		contract B { function f() {} function g() returns (uint8 r) {} }
		contract C is A, B { }
	)";
	ETH_TEST_CHECK_NO_THROW(parseTextAndResolveNames(text), "Parsing and Name Resolving Failed");
}

BOOST_AUTO_TEST_CASE(constructor_visibility)
{
	// The constructor of a base class should not be visible in the derived class
	char const* text = R"(
		contract A { function A() { } }
		contract B is A { function f() { A x = A(0); } }
	)";
	ETH_TEST_CHECK_NO_THROW(parseTextAndResolveNames(text), "Parsing and Name Resolving Failed");
}

BOOST_AUTO_TEST_CASE(overriding_constructor)
{
	// It is fine to "override" constructor of a base class since it is invisible
	char const* text = R"(
		contract A { function A() { } }
		contract B is A { function A() returns (uint8 r) {} }
	)";
	ETH_TEST_CHECK_NO_THROW(parseTextAndResolveNames(text), "Parsing and Name Resolving Failed");
}

BOOST_AUTO_TEST_CASE(missing_base_constructor_arguments)
{
	char const* text = R"(
		contract A { function A(uint a) { } }
		contract B is A { }
	)";
	BOOST_CHECK_THROW(parseTextAndResolveNames(text), TypeError);
}

BOOST_AUTO_TEST_CASE(base_constructor_arguments_override)
{
	char const* text = R"(
		contract A { function A(uint a) { } }
		contract B is A { }
	)";
	BOOST_CHECK_THROW(parseTextAndResolveNames(text), TypeError);
}

BOOST_AUTO_TEST_CASE(implicit_derived_to_base_conversion)
{
	char const* text = R"(
		contract A { }
		contract B is A {
			function f() { A a = B(1); }
		}
	)";
	ETH_TEST_CHECK_NO_THROW(parseTextAndResolveNames(text), "Parsing and Name Resolving Failed");
}

BOOST_AUTO_TEST_CASE(implicit_base_to_derived_conversion)
{
	char const* text = R"(
		contract A { }
		contract B is A {
			function f() { B b = A(1); }
		}
	)";
	BOOST_CHECK_THROW(parseTextAndResolveNames(text), TypeError);
}

BOOST_AUTO_TEST_CASE(function_modifier_invocation)
{
	char const* text = R"(
		contract B {
			function f() mod1(2, true) mod2("0123456") { }
			modifier mod1(uint a, bool b) { if (b) _ }
			modifier mod2(bytes7 a) { while (a == "1234567") _ }
		}
	)";
	ETH_TEST_CHECK_NO_THROW(parseTextAndResolveNames(text), "Parsing and Name Resolving Failed");
}

BOOST_AUTO_TEST_CASE(invalid_function_modifier_type)
{
	char const* text = R"(
		contract B {
			function f() mod1(true) { }
			modifier mod1(uint a) { if (a > 0) _ }
		}
	)";
	BOOST_CHECK_THROW(parseTextAndResolveNames(text), TypeError);
}

BOOST_AUTO_TEST_CASE(function_modifier_invocation_parameters)
{
	char const* text = R"(
		contract B {
			function f(uint8 a) mod1(a, true) mod2(r) returns (bytes7 r) { }
			modifier mod1(uint a, bool b) { if (b) _ }
			modifier mod2(bytes7 a) { while (a == "1234567") _ }
		}
	)";
	ETH_TEST_CHECK_NO_THROW(parseTextAndResolveNames(text), "Parsing and Name Resolving Failed");
}

BOOST_AUTO_TEST_CASE(function_modifier_invocation_local_variables)
{
	char const* text = R"(
		contract B {
			function f() mod(x) { uint x = 7; }
			modifier mod(uint a) { if (a > 0) _ }
		}
	)";
	ETH_TEST_CHECK_NO_THROW(parseTextAndResolveNames(text), "Parsing and Name Resolving Failed");
}

BOOST_AUTO_TEST_CASE(legal_modifier_override)
{
	char const* text = R"(
		contract A { modifier mod(uint a) {} }
		contract B is A { modifier mod(uint a) {} }
	)";
	ETH_TEST_CHECK_NO_THROW(parseTextAndResolveNames(text), "Parsing and Name Resolving Failed");
}

BOOST_AUTO_TEST_CASE(illegal_modifier_override)
{
	char const* text = R"(
		contract A { modifier mod(uint a) {} }
		contract B is A { modifier mod(uint8 a) {} }
	)";
	BOOST_CHECK_THROW(parseTextAndResolveNames(text), TypeError);
}

BOOST_AUTO_TEST_CASE(modifier_overrides_function)
{
	char const* text = R"(
		contract A { modifier mod(uint a) {} }
		contract B is A { function mod(uint a) {} }
	)";
	BOOST_CHECK_THROW(parseTextAndResolveNames(text), TypeError);
}

BOOST_AUTO_TEST_CASE(function_overrides_modifier)
{
	char const* text = R"(
		contract A { function mod(uint a) {} }
		contract B is A { modifier mod(uint a) {} }
	)";
	BOOST_CHECK_THROW(parseTextAndResolveNames(text), TypeError);
}

BOOST_AUTO_TEST_CASE(modifier_returns_value)
{
	char const* text = R"(
		contract A {
			function f(uint a) mod(2) returns (uint r) {}
			modifier mod(uint a) { return 7; }
		}
	)";
	BOOST_CHECK_THROW(parseTextAndResolveNames(text), TypeError);
}

BOOST_AUTO_TEST_CASE(state_variable_accessors)
{
	char const* text = "contract test {\n"
					   "  function fun() {\n"
					   "    uint64(2);\n"
					   "  }\n"
					   "uint256 public foo;\n"
					   "mapping(uint=>bytes4) public map;\n"
					   "mapping(uint=>mapping(uint=>bytes4)) public multiple_map;\n"
					   "}\n";

	ASTPointer<SourceUnit> source;
	ContractDefinition const* contract;
	ETH_TEST_CHECK_NO_THROW(source = parseTextAndResolveNames(text), "Parsing and Resolving names failed");
	BOOST_REQUIRE((contract = retrieveContract(source, 0)) != nullptr);
	FunctionTypePointer function = retrieveFunctionBySignature(contract, "foo()");
	BOOST_REQUIRE(function && function->hasDeclaration());
	auto returnParams = function->getReturnParameterTypeNames();
	BOOST_CHECK_EQUAL(returnParams.at(0), "uint256");
	BOOST_CHECK(function->isConstant());

	function = retrieveFunctionBySignature(contract, "map(uint256)");
	BOOST_REQUIRE(function && function->hasDeclaration());
	auto params = function->getParameterTypeNames();
	BOOST_CHECK_EQUAL(params.at(0), "uint256");
	returnParams = function->getReturnParameterTypeNames();
	BOOST_CHECK_EQUAL(returnParams.at(0), "bytes4");
	BOOST_CHECK(function->isConstant());

	function = retrieveFunctionBySignature(contract, "multiple_map(uint256,uint256)");
	BOOST_REQUIRE(function && function->hasDeclaration());
	params = function->getParameterTypeNames();
	BOOST_CHECK_EQUAL(params.at(0), "uint256");
	BOOST_CHECK_EQUAL(params.at(1), "uint256");
	returnParams = function->getReturnParameterTypeNames();
	BOOST_CHECK_EQUAL(returnParams.at(0), "bytes4");
	BOOST_CHECK(function->isConstant());
}

BOOST_AUTO_TEST_CASE(function_clash_with_state_variable_accessor)
{
	char const* text = "contract test {\n"
					   "  function fun() {\n"
					   "    uint64(2);\n"
					   "  }\n"
					   "uint256 foo;\n"
					   "   function foo() {}\n"
					   "}\n";
	BOOST_CHECK_THROW(parseTextAndResolveNames(text), DeclarationError);
}

BOOST_AUTO_TEST_CASE(private_state_variable)
{
	char const* text = "contract test {\n"
					   "  function fun() {\n"
					   "    uint64(2);\n"
					   "  }\n"
					   "uint256 private foo;\n"
					   "uint256 internal bar;\n"
					   "}\n";

	ASTPointer<SourceUnit> source;
	ContractDefinition const* contract;
	ETH_TEST_CHECK_NO_THROW(source = parseTextAndResolveNames(text), "Parsing and Resolving names failed");
	BOOST_CHECK((contract = retrieveContract(source, 0)) != nullptr);
	FunctionTypePointer function;
	function = retrieveFunctionBySignature(contract, "foo()");
	BOOST_CHECK_MESSAGE(function == nullptr, "Accessor function of a private variable should not exist");
	function = retrieveFunctionBySignature(contract, "bar()");
	BOOST_CHECK_MESSAGE(function == nullptr, "Accessor function of an internal variable should not exist");
}

BOOST_AUTO_TEST_CASE(base_class_state_variable_accessor)
{
	// test for issue #1126 https://github.com/ethereum/cpp-ethereum/issues/1126
	char const* text = "contract Parent {\n"
					   "    uint256 public m_aMember;\n"
					   "}\n"
					   "contract Child is Parent{\n"
					   "    function foo() returns (uint256) { return Parent.m_aMember; }\n"
					   "}\n";
	ETH_TEST_CHECK_NO_THROW(parseTextAndResolveNames(text), "Parsing and Name Resolving Failed");
}

BOOST_AUTO_TEST_CASE(base_class_state_variable_internal_member)
{
	char const* text = "contract Parent {\n"
					   "    uint256 internal m_aMember;\n"
					   "}\n"
					   "contract Child is Parent{\n"
					   "    function foo() returns (uint256) { return Parent.m_aMember; }\n"
					   "}\n";
	ETH_TEST_CHECK_NO_THROW(parseTextAndResolveNames(text), "Parsing and Name Resolving Failed");
}

BOOST_AUTO_TEST_CASE(state_variable_member_of_wrong_class1)
{
	char const* text = "contract Parent1 {\n"
					   "    uint256 internal m_aMember1;\n"
					   "}\n"
					   "contract Parent2 is Parent1{\n"
					   "    uint256 internal m_aMember2;\n"
					   "}\n"
					   "contract Child is Parent2{\n"
					   "    function foo() returns (uint256) { return Parent2.m_aMember1; }\n"
					   "}\n";
	BOOST_CHECK_THROW(parseTextAndResolveNames(text), TypeError);
}

BOOST_AUTO_TEST_CASE(state_variable_member_of_wrong_class2)
{
	char const* text = "contract Parent1 {\n"
					   "    uint256 internal m_aMember1;\n"
					   "}\n"
					   "contract Parent2 is Parent1{\n"
					   "    uint256 internal m_aMember2;\n"
					   "}\n"
					   "contract Child is Parent2{\n"
					   "    function foo() returns (uint256) { return Child.m_aMember2; }\n"
					   "    uint256 public m_aMember3;\n"
					   "}\n";
	BOOST_CHECK_THROW(parseTextAndResolveNames(text), TypeError);
}

BOOST_AUTO_TEST_CASE(fallback_function)
{
	char const* text = R"(
		contract C {
			uint x;
			function() { x = 2; }
		}
	)";
	ETH_TEST_CHECK_NO_THROW(parseTextAndResolveNames(text), "Parsing and Name Resolving Failed");
}

BOOST_AUTO_TEST_CASE(fallback_function_with_arguments)
{
	char const* text = R"(
		contract C {
			uint x;
			function(uint a) { x = 2; }
		}
	)";
	BOOST_CHECK_THROW(parseTextAndResolveNames(text), TypeError);
}

BOOST_AUTO_TEST_CASE(fallback_function_twice)
{
	char const* text = R"(
		contract C {
			uint x;
			function() { x = 2; }
			function() { x = 3; }
		}
	)";
	BOOST_CHECK_THROW(parseTextAndResolveNames(text), DeclarationError);
}

BOOST_AUTO_TEST_CASE(fallback_function_inheritance)
{
	char const* text = R"(
		contract A {
			uint x;
			function() { x = 1; }
		}
		contract C is A {
			function() { x = 2; }
		}
	)";
	ETH_TEST_CHECK_NO_THROW(parseTextAndResolveNames(text), "Parsing and Name Resolving Failed");
}

BOOST_AUTO_TEST_CASE(event)
{
	char const* text = R"(
		contract c {
			event e(uint indexed a, bytes3 indexed s, bool indexed b);
			function f() { e(2, "abc", true); }
		})";
	ETH_TEST_CHECK_NO_THROW(parseTextAndResolveNames(text), "Parsing and Name Resolving Failed");
}

BOOST_AUTO_TEST_CASE(event_too_many_indexed)
{
	char const* text = R"(
		contract c {
			event e(uint indexed a, bytes3 indexed b, bool indexed c, uint indexed d);
			function f() { e(2, "abc", true); }
		})";
	BOOST_CHECK_THROW(parseTextAndResolveNames(text), TypeError);
}

BOOST_AUTO_TEST_CASE(event_call)
{
	char const* text = R"(
		contract c {
			event e(uint a, bytes3 indexed s, bool indexed b);
			function f() { e(2, "abc", true); }
		})";
	ETH_TEST_CHECK_NO_THROW(parseTextAndResolveNames(text), "Parsing and Name Resolving Failed");
}

BOOST_AUTO_TEST_CASE(event_inheritance)
{
	char const* text = R"(
		contract base {
			event e(uint a, bytes3 indexed s, bool indexed b);
		}
		contract c is base {
			function f() { e(2, "abc", true); }
		})";
	ETH_TEST_CHECK_NO_THROW(parseTextAndResolveNames(text), "Parsing and Name Resolving Failed");
}

BOOST_AUTO_TEST_CASE(multiple_events_argument_clash)
{
	char const* text = R"(
		contract c {
			event e1(uint a, uint e1, uint e2);
			event e2(uint a, uint e1, uint e2);
		})";
	ETH_TEST_CHECK_NO_THROW(parseTextAndResolveNames(text), "Parsing and Name Resolving Failed");
}

BOOST_AUTO_TEST_CASE(access_to_default_function_visibility)
{
	char const* text = R"(
		contract c {
			function f() {}
		}
		contract d {
			function g() { c(0).f(); }
		})";
	ETH_TEST_CHECK_NO_THROW(parseTextAndResolveNames(text), "Parsing and Name Resolving Failed");
}

BOOST_AUTO_TEST_CASE(access_to_internal_function)
{
	char const* text = R"(
		contract c {
			function f() internal {}
		}
		contract d {
			function g() { c(0).f(); }
		})";
	BOOST_CHECK_THROW(parseTextAndResolveNames(text), TypeError);
}

BOOST_AUTO_TEST_CASE(access_to_default_state_variable_visibility)
{
	char const* text = R"(
		contract c {
			uint a;
		}
		contract d {
			function g() { c(0).a(); }
		})";
	BOOST_CHECK_THROW(parseTextAndResolveNames(text), TypeError);
}

BOOST_AUTO_TEST_CASE(access_to_internal_state_variable)
{
	char const* text = R"(
		contract c {
			uint public a;
		}
		contract d {
			function g() { c(0).a(); }
		})";
	ETH_TEST_CHECK_NO_THROW(parseTextAndResolveNames(text), "Parsing and Name Resolving Failed");
}

BOOST_AUTO_TEST_CASE(error_count_in_named_args)
{
	char const* sourceCode = "contract test {\n"
							 "  function a(uint a, uint b) returns (uint r) { r = a + b; }\n"
							 "  function b() returns (uint r) { r = a({a: 1}); }\n"
							 "}\n";
	BOOST_CHECK_THROW(parseTextAndResolveNames(sourceCode), TypeError);
}

BOOST_AUTO_TEST_CASE(empty_in_named_args)
{
	char const* sourceCode = "contract test {\n"
							 "  function a(uint a, uint b) returns (uint r) { r = a + b; }\n"
							 "  function b() returns (uint r) { r = a({}); }\n"
							 "}\n";
	BOOST_CHECK_THROW(parseTextAndResolveNames(sourceCode), TypeError);
}

BOOST_AUTO_TEST_CASE(duplicate_parameter_names_in_named_args)
{
	char const* sourceCode = "contract test {\n"
							 "  function a(uint a, uint b) returns (uint r) { r = a + b; }\n"
							 "  function b() returns (uint r) { r = a({a: 1, a: 2}); }\n"
							 "}\n";
	BOOST_CHECK_THROW(parseTextAndResolveNames(sourceCode), TypeError);
}

BOOST_AUTO_TEST_CASE(invalid_parameter_names_in_named_args)
{
	char const* sourceCode = "contract test {\n"
							 "  function a(uint a, uint b) returns (uint r) { r = a + b; }\n"
							 "  function b() returns (uint r) { r = a({a: 1, c: 2}); }\n"
							 "}\n";
	BOOST_CHECK_THROW(parseTextAndResolveNames(sourceCode), TypeError);
}

BOOST_AUTO_TEST_CASE(empty_name_input_parameter)
{
	char const* text = R"(
		contract test {
			function f(uint){
		}
	})";
	ETH_TEST_CHECK_NO_THROW(parseTextAndResolveNames(text), "Parsing and Name Resolving Failed");
}

BOOST_AUTO_TEST_CASE(empty_name_return_parameter)
{
	char const* text = R"(
		contract test {
			function f() returns(bool){
		}
		})";
	ETH_TEST_CHECK_NO_THROW(parseTextAndResolveNames(text), "Parsing and Name Resolving Failed");
}

BOOST_AUTO_TEST_CASE(empty_name_input_parameter_with_named_one)
{
	char const* text = R"(
		contract test {
			function f(uint, uint k) returns(uint ret_k){
				return k;
		}
	})";
	ETH_TEST_CHECK_NO_THROW(parseTextAndResolveNames(text), "Parsing and Name Resolving Failed");
}

BOOST_AUTO_TEST_CASE(empty_name_return_parameter_with_named_one)
{
	char const* text = R"(
		contract test {
			function f() returns(uint ret_k, uint){
				return 5;
		}
		})";
	BOOST_CHECK_THROW(parseTextAndResolveNames(text), TypeError);
}

BOOST_AUTO_TEST_CASE(disallow_declaration_of_void_type)
{
	char const* sourceCode = "contract c { function f() { var x = f(); } }";
	BOOST_CHECK_THROW(parseTextAndResolveNames(sourceCode), TypeError);
}

BOOST_AUTO_TEST_CASE(overflow_caused_by_ether_units)
{
	char const* sourceCodeFine = R"(
		contract c {
			function c ()
			{
				 a = 115792089237316195423570985008687907853269984665640564039458;
			}
			uint256 a;
		})";
	ETH_TEST_CHECK_NO_THROW(parseTextAndResolveNames(sourceCodeFine),
		"Parsing and Resolving names failed");
	char const* sourceCode = R"(
		contract c {
			function c ()
			{
				 a = 115792089237316195423570985008687907853269984665640564039458 ether;
			}
			uint256 a;
		})";
	BOOST_CHECK_THROW(parseTextAndResolveNames(sourceCode), TypeError);
}

BOOST_AUTO_TEST_CASE(exp_operator_negative_exponent)
{
	char const* sourceCode = R"(
		contract test {
			function f() returns(uint d) { return 2 ** -3; }
		})";
	BOOST_CHECK_THROW(parseTextAndResolveNames(sourceCode), TypeError);
}

BOOST_AUTO_TEST_CASE(exp_operator_exponent_too_big)
{
	char const* sourceCode = R"(
		contract test {
			function f() returns(uint d) { return 2 ** 10000000000; }
		})";
	BOOST_CHECK_THROW(parseTextAndResolveNames(sourceCode), TypeError);
}

BOOST_AUTO_TEST_CASE(enum_member_access)
{
	char const* text = R"(
			contract test {
				enum ActionChoices { GoLeft, GoRight, GoStraight, Sit }
				function test()
				{
					choices = ActionChoices.GoStraight;
				}
				ActionChoices choices;
			}
	)";
	ETH_TEST_CHECK_NO_THROW(parseTextAndResolveNames(text), "Parsing and Name Resolving Failed");
}

BOOST_AUTO_TEST_CASE(enum_invalid_member_access)
{
	char const* text = R"(
			contract test {
				enum ActionChoices { GoLeft, GoRight, GoStraight, Sit }
				function test()
				{
					choices = ActionChoices.RunAroundWavingYourHands;
				}
				ActionChoices choices;
			}
	)";
	BOOST_CHECK_THROW(parseTextAndResolveNames(text), TypeError);
}

BOOST_AUTO_TEST_CASE(enum_explicit_conversion_is_okay)
{
	char const* text = R"(
			contract test {
				enum ActionChoices { GoLeft, GoRight, GoStraight, Sit }
				function test()
				{
					a = uint256(ActionChoices.GoStraight);
					b = uint64(ActionChoices.Sit);
				}
				uint256 a;
				uint64 b;
			}
	)";
	ETH_TEST_CHECK_NO_THROW(parseTextAndResolveNames(text), "Parsing and Name Resolving Failed");
}

BOOST_AUTO_TEST_CASE(int_to_enum_explicit_conversion_is_okay)
{
	char const* text = R"(
			contract test {
				enum ActionChoices { GoLeft, GoRight, GoStraight, Sit }
				function test()
				{
					a = 2;
					b = ActionChoices(a);
				}
				uint256 a;
				ActionChoices b;
			}
	)";
	ETH_TEST_CHECK_NO_THROW(parseTextAndResolveNames(text), "Parsing and Name Resolving Failed");
}

BOOST_AUTO_TEST_CASE(enum_implicit_conversion_is_not_okay)
{
	char const* text = R"(
			contract test {
				enum ActionChoices { GoLeft, GoRight, GoStraight, Sit }
				function test()
				{
					a = ActionChoices.GoStraight;
					b = ActionChoices.Sit;
				}
				uint256 a;
				uint64 b;
			}
	)";
	BOOST_CHECK_THROW(parseTextAndResolveNames(text), TypeError);
}

BOOST_AUTO_TEST_CASE(enum_duplicate_values)
{
	char const* text = R"(
			contract test {
				enum ActionChoices { GoLeft, GoRight, GoLeft, Sit }
			}
	)";
	BOOST_CHECK_THROW(parseTextAndResolveNames(text), DeclarationError);
}

BOOST_AUTO_TEST_CASE(private_visibility)
{
	char const* sourceCode = R"(
		contract base {
			function f() private {}
		}
		contract derived is base {
			function g() { f(); }
		}
		)";
	BOOST_CHECK_THROW(parseTextAndResolveNames(sourceCode), DeclarationError);
}

BOOST_AUTO_TEST_CASE(private_visibility_via_explicit_base_access)
{
	char const* sourceCode = R"(
		contract base {
			function f() private {}
		}
		contract derived is base {
			function g() { base.f(); }
		}
		)";
	BOOST_CHECK_THROW(parseTextAndResolveNames(sourceCode), TypeError);
}

BOOST_AUTO_TEST_CASE(external_visibility)
{
	char const* sourceCode = R"(
		contract c {
			function f() external {}
			function g() { f(); }
		}
		)";
	BOOST_CHECK_THROW(parseTextAndResolveNames(sourceCode), DeclarationError);
}

BOOST_AUTO_TEST_CASE(external_base_visibility)
{
	char const* sourceCode = R"(
		contract base {
			function f() external {}
		}
		contract derived is base {
			function g() { base.f(); }
		}
		)";
	BOOST_CHECK_THROW(parseTextAndResolveNames(sourceCode), TypeError);
}

BOOST_AUTO_TEST_CASE(external_argument_assign)
{
	char const* sourceCode = R"(
		contract c {
			function f(uint a) external { a = 1; }
		}
		)";
	BOOST_CHECK_THROW(parseTextAndResolveNames(sourceCode), TypeError);
}

BOOST_AUTO_TEST_CASE(external_argument_increment)
{
	char const* sourceCode = R"(
		contract c {
			function f(uint a) external { a++; }
		}
		)";
	BOOST_CHECK_THROW(parseTextAndResolveNames(sourceCode), TypeError);
}

BOOST_AUTO_TEST_CASE(external_argument_delete)
{
	char const* sourceCode = R"(
		contract c {
			function f(uint a) external { delete a; }
		}
		)";
	BOOST_CHECK_THROW(parseTextAndResolveNames(sourceCode), TypeError);
}

BOOST_AUTO_TEST_CASE(test_for_bug_override_function_with_bytearray_type)
{
	char const* sourceCode = R"(
		contract Vehicle {
			function f(bytes _a) external returns (uint256 r) {r = 1;}
		}
		contract Bike is Vehicle {
			function f(bytes _a) external returns (uint256 r) {r = 42;}
		}
		)";
	ETH_TEST_CHECK_NO_THROW(parseTextAndResolveNames(sourceCode), "Parsing and Name Resolving failed");
}

BOOST_AUTO_TEST_CASE(array_with_nonconstant_length)
{
	char const* text = R"(
		contract c {
			function f(uint a) { uint8[a] x; }
		})";
	BOOST_CHECK_THROW(parseTextAndResolveNames(text), TypeError);
}

BOOST_AUTO_TEST_CASE(array_copy_with_different_types1)
{
	char const* text = R"(
		contract c {
			bytes a;
			uint[] b;
			function f() { b = a; }
		})";
	BOOST_CHECK_THROW(parseTextAndResolveNames(text), TypeError);
}

BOOST_AUTO_TEST_CASE(array_copy_with_different_types2)
{
	char const* text = R"(
		contract c {
			uint32[] a;
			uint8[] b;
			function f() { b = a; }
		})";
	BOOST_CHECK_THROW(parseTextAndResolveNames(text), TypeError);
}

BOOST_AUTO_TEST_CASE(array_copy_with_different_types_conversion_possible)
{
	char const* text = R"(
		contract c {
			uint32[] a;
			uint8[] b;
			function f() { a = b; }
		})";
	ETH_TEST_CHECK_NO_THROW(parseTextAndResolveNames(text), "Parsing and Name Resolving Failed");
}

BOOST_AUTO_TEST_CASE(array_copy_with_different_types_static_dynamic)
{
	char const* text = R"(
		contract c {
			uint32[] a;
			uint8[80] b;
			function f() { a = b; }
		})";
	ETH_TEST_CHECK_NO_THROW(parseTextAndResolveNames(text), "Parsing and Name Resolving Failed");
}

BOOST_AUTO_TEST_CASE(array_copy_with_different_types_dynamic_static)
{
	char const* text = R"(
		contract c {
			uint[] a;
			uint[80] b;
			function f() { b = a; }
		})";
	BOOST_CHECK_THROW(parseTextAndResolveNames(text), TypeError);
}

BOOST_AUTO_TEST_CASE(storage_variable_initialization_with_incorrect_type_int)
{
	char const* text = R"(
		contract c {
			uint8 a = 1000;
		})";
	BOOST_CHECK_THROW(parseTextAndResolveNames(text), TypeError);
}

BOOST_AUTO_TEST_CASE(storage_variable_initialization_with_incorrect_type_string)
{
	char const* text = R"(
		contract c {
			uint a = "abc";
		})";
	BOOST_CHECK_THROW(parseTextAndResolveNames(text), TypeError);
}

<<<<<<< HEAD
BOOST_AUTO_TEST_CASE(overloaded_function_cannot_resolve)
{
	char const* sourceCode = R"(
		contract test {
			function f() returns(uint) { return 1; }
			function f(uint a) returns(uint) { return a; }
			function g() returns(uint) { return f(3, 5); }
		}
	)";
	BOOST_CHECK_THROW(parseTextAndResolveNames(sourceCode), TypeError);
}

BOOST_AUTO_TEST_CASE(ambiguous_overloaded_function)
{
	// literal 1 can be both converted to uint8 and uint8, so it's ambiguous.
	char const* sourceCode = R"(
		contract test {
			function f(uint8 a) returns(uint) { return a; }
			function f(uint a) returns(uint) { return 2*a; }
			function g() returns(uint) { return f(1); }
		}
	)";
	BOOST_CHECK_THROW(parseTextAndResolveNames(sourceCode), TypeError);
=======
BOOST_AUTO_TEST_CASE(test_fromElementaryTypeName)
{
	BOOST_CHECK(*Type::fromElementaryTypeName(Token::Int) == *make_shared<IntegerType>(256, IntegerType::Modifier::Signed));
	BOOST_CHECK(*Type::fromElementaryTypeName(Token::Int8) == *make_shared<IntegerType>(8, IntegerType::Modifier::Signed));
	BOOST_CHECK(*Type::fromElementaryTypeName(Token::Int16) == *make_shared<IntegerType>(16, IntegerType::Modifier::Signed));
	BOOST_CHECK(*Type::fromElementaryTypeName(Token::Int24) == *make_shared<IntegerType>(24, IntegerType::Modifier::Signed));
	BOOST_CHECK(*Type::fromElementaryTypeName(Token::Int32) == *make_shared<IntegerType>(32, IntegerType::Modifier::Signed));
	BOOST_CHECK(*Type::fromElementaryTypeName(Token::Int40) == *make_shared<IntegerType>(40, IntegerType::Modifier::Signed));
	BOOST_CHECK(*Type::fromElementaryTypeName(Token::Int48) == *make_shared<IntegerType>(48, IntegerType::Modifier::Signed));
	BOOST_CHECK(*Type::fromElementaryTypeName(Token::Int56) == *make_shared<IntegerType>(56, IntegerType::Modifier::Signed));
	BOOST_CHECK(*Type::fromElementaryTypeName(Token::Int64) == *make_shared<IntegerType>(64, IntegerType::Modifier::Signed));
	BOOST_CHECK(*Type::fromElementaryTypeName(Token::Int72) == *make_shared<IntegerType>(72, IntegerType::Modifier::Signed));
	BOOST_CHECK(*Type::fromElementaryTypeName(Token::Int80) == *make_shared<IntegerType>(80, IntegerType::Modifier::Signed));
	BOOST_CHECK(*Type::fromElementaryTypeName(Token::Int88) == *make_shared<IntegerType>(88, IntegerType::Modifier::Signed));
	BOOST_CHECK(*Type::fromElementaryTypeName(Token::Int96) == *make_shared<IntegerType>(96, IntegerType::Modifier::Signed));
	BOOST_CHECK(*Type::fromElementaryTypeName(Token::Int104) == *make_shared<IntegerType>(104, IntegerType::Modifier::Signed));
	BOOST_CHECK(*Type::fromElementaryTypeName(Token::Int112) == *make_shared<IntegerType>(112, IntegerType::Modifier::Signed));
	BOOST_CHECK(*Type::fromElementaryTypeName(Token::Int120) == *make_shared<IntegerType>(120, IntegerType::Modifier::Signed));
	BOOST_CHECK(*Type::fromElementaryTypeName(Token::Int128) == *make_shared<IntegerType>(128, IntegerType::Modifier::Signed));
	BOOST_CHECK(*Type::fromElementaryTypeName(Token::Int136) == *make_shared<IntegerType>(136, IntegerType::Modifier::Signed));
	BOOST_CHECK(*Type::fromElementaryTypeName(Token::Int144) == *make_shared<IntegerType>(144, IntegerType::Modifier::Signed));
	BOOST_CHECK(*Type::fromElementaryTypeName(Token::Int152) == *make_shared<IntegerType>(152, IntegerType::Modifier::Signed));
	BOOST_CHECK(*Type::fromElementaryTypeName(Token::Int160) == *make_shared<IntegerType>(160, IntegerType::Modifier::Signed));
	BOOST_CHECK(*Type::fromElementaryTypeName(Token::Int168) == *make_shared<IntegerType>(168, IntegerType::Modifier::Signed));
	BOOST_CHECK(*Type::fromElementaryTypeName(Token::Int176) == *make_shared<IntegerType>(176, IntegerType::Modifier::Signed));
	BOOST_CHECK(*Type::fromElementaryTypeName(Token::Int184) == *make_shared<IntegerType>(184, IntegerType::Modifier::Signed));
	BOOST_CHECK(*Type::fromElementaryTypeName(Token::Int192) == *make_shared<IntegerType>(192, IntegerType::Modifier::Signed));
	BOOST_CHECK(*Type::fromElementaryTypeName(Token::Int200) == *make_shared<IntegerType>(200, IntegerType::Modifier::Signed));
	BOOST_CHECK(*Type::fromElementaryTypeName(Token::Int208) == *make_shared<IntegerType>(208, IntegerType::Modifier::Signed));
	BOOST_CHECK(*Type::fromElementaryTypeName(Token::Int216) == *make_shared<IntegerType>(216, IntegerType::Modifier::Signed));
	BOOST_CHECK(*Type::fromElementaryTypeName(Token::Int224) == *make_shared<IntegerType>(224, IntegerType::Modifier::Signed));
	BOOST_CHECK(*Type::fromElementaryTypeName(Token::Int232) == *make_shared<IntegerType>(232, IntegerType::Modifier::Signed));
	BOOST_CHECK(*Type::fromElementaryTypeName(Token::Int240) == *make_shared<IntegerType>(240, IntegerType::Modifier::Signed));
	BOOST_CHECK(*Type::fromElementaryTypeName(Token::Int248) == *make_shared<IntegerType>(248, IntegerType::Modifier::Signed));
	BOOST_CHECK(*Type::fromElementaryTypeName(Token::Int256) == *make_shared<IntegerType>(256, IntegerType::Modifier::Signed));

	BOOST_CHECK(*Type::fromElementaryTypeName(Token::UInt) == *make_shared<IntegerType>(256, IntegerType::Modifier::Unsigned));
	BOOST_CHECK(*Type::fromElementaryTypeName(Token::UInt8) == *make_shared<IntegerType>(8, IntegerType::Modifier::Unsigned));
	BOOST_CHECK(*Type::fromElementaryTypeName(Token::UInt16) == *make_shared<IntegerType>(16, IntegerType::Modifier::Unsigned));
	BOOST_CHECK(*Type::fromElementaryTypeName(Token::UInt24) == *make_shared<IntegerType>(24, IntegerType::Modifier::Unsigned));
	BOOST_CHECK(*Type::fromElementaryTypeName(Token::UInt32) == *make_shared<IntegerType>(32, IntegerType::Modifier::Unsigned));
	BOOST_CHECK(*Type::fromElementaryTypeName(Token::UInt40) == *make_shared<IntegerType>(40, IntegerType::Modifier::Unsigned));
	BOOST_CHECK(*Type::fromElementaryTypeName(Token::UInt48) == *make_shared<IntegerType>(48, IntegerType::Modifier::Unsigned));
	BOOST_CHECK(*Type::fromElementaryTypeName(Token::UInt56) == *make_shared<IntegerType>(56, IntegerType::Modifier::Unsigned));
	BOOST_CHECK(*Type::fromElementaryTypeName(Token::UInt64) == *make_shared<IntegerType>(64, IntegerType::Modifier::Unsigned));
	BOOST_CHECK(*Type::fromElementaryTypeName(Token::UInt72) == *make_shared<IntegerType>(72, IntegerType::Modifier::Unsigned));
	BOOST_CHECK(*Type::fromElementaryTypeName(Token::UInt80) == *make_shared<IntegerType>(80, IntegerType::Modifier::Unsigned));
	BOOST_CHECK(*Type::fromElementaryTypeName(Token::UInt88) == *make_shared<IntegerType>(88, IntegerType::Modifier::Unsigned));
	BOOST_CHECK(*Type::fromElementaryTypeName(Token::UInt96) == *make_shared<IntegerType>(96, IntegerType::Modifier::Unsigned));
	BOOST_CHECK(*Type::fromElementaryTypeName(Token::UInt104) == *make_shared<IntegerType>(104, IntegerType::Modifier::Unsigned));
	BOOST_CHECK(*Type::fromElementaryTypeName(Token::UInt112) == *make_shared<IntegerType>(112, IntegerType::Modifier::Unsigned));
	BOOST_CHECK(*Type::fromElementaryTypeName(Token::UInt120) == *make_shared<IntegerType>(120, IntegerType::Modifier::Unsigned));
	BOOST_CHECK(*Type::fromElementaryTypeName(Token::UInt128) == *make_shared<IntegerType>(128, IntegerType::Modifier::Unsigned));
	BOOST_CHECK(*Type::fromElementaryTypeName(Token::UInt136) == *make_shared<IntegerType>(136, IntegerType::Modifier::Unsigned));
	BOOST_CHECK(*Type::fromElementaryTypeName(Token::UInt144) == *make_shared<IntegerType>(144, IntegerType::Modifier::Unsigned));
	BOOST_CHECK(*Type::fromElementaryTypeName(Token::UInt152) == *make_shared<IntegerType>(152, IntegerType::Modifier::Unsigned));
	BOOST_CHECK(*Type::fromElementaryTypeName(Token::UInt160) == *make_shared<IntegerType>(160, IntegerType::Modifier::Unsigned));
	BOOST_CHECK(*Type::fromElementaryTypeName(Token::UInt168) == *make_shared<IntegerType>(168, IntegerType::Modifier::Unsigned));
	BOOST_CHECK(*Type::fromElementaryTypeName(Token::UInt176) == *make_shared<IntegerType>(176, IntegerType::Modifier::Unsigned));
	BOOST_CHECK(*Type::fromElementaryTypeName(Token::UInt184) == *make_shared<IntegerType>(184, IntegerType::Modifier::Unsigned));
	BOOST_CHECK(*Type::fromElementaryTypeName(Token::UInt192) == *make_shared<IntegerType>(192, IntegerType::Modifier::Unsigned));
	BOOST_CHECK(*Type::fromElementaryTypeName(Token::UInt200) == *make_shared<IntegerType>(200, IntegerType::Modifier::Unsigned));
	BOOST_CHECK(*Type::fromElementaryTypeName(Token::UInt208) == *make_shared<IntegerType>(208, IntegerType::Modifier::Unsigned));
	BOOST_CHECK(*Type::fromElementaryTypeName(Token::UInt216) == *make_shared<IntegerType>(216, IntegerType::Modifier::Unsigned));
	BOOST_CHECK(*Type::fromElementaryTypeName(Token::UInt224) == *make_shared<IntegerType>(224, IntegerType::Modifier::Unsigned));
	BOOST_CHECK(*Type::fromElementaryTypeName(Token::UInt232) == *make_shared<IntegerType>(232, IntegerType::Modifier::Unsigned));
	BOOST_CHECK(*Type::fromElementaryTypeName(Token::UInt240) == *make_shared<IntegerType>(240, IntegerType::Modifier::Unsigned));
	BOOST_CHECK(*Type::fromElementaryTypeName(Token::UInt248) == *make_shared<IntegerType>(248, IntegerType::Modifier::Unsigned));
	BOOST_CHECK(*Type::fromElementaryTypeName(Token::UInt256) == *make_shared<IntegerType>(256, IntegerType::Modifier::Unsigned));

	BOOST_CHECK(*Type::fromElementaryTypeName(Token::Byte) == *make_shared<FixedBytesType>(1));
	BOOST_CHECK(*Type::fromElementaryTypeName(Token::Bytes0) == *make_shared<FixedBytesType>(0));
	BOOST_CHECK(*Type::fromElementaryTypeName(Token::Bytes1) == *make_shared<FixedBytesType>(1));
	BOOST_CHECK(*Type::fromElementaryTypeName(Token::Bytes2) == *make_shared<FixedBytesType>(2));
	BOOST_CHECK(*Type::fromElementaryTypeName(Token::Bytes3) == *make_shared<FixedBytesType>(3));
	BOOST_CHECK(*Type::fromElementaryTypeName(Token::Bytes4) == *make_shared<FixedBytesType>(4));
	BOOST_CHECK(*Type::fromElementaryTypeName(Token::Bytes5) == *make_shared<FixedBytesType>(5));
	BOOST_CHECK(*Type::fromElementaryTypeName(Token::Bytes6) == *make_shared<FixedBytesType>(6));
	BOOST_CHECK(*Type::fromElementaryTypeName(Token::Bytes7) == *make_shared<FixedBytesType>(7));
	BOOST_CHECK(*Type::fromElementaryTypeName(Token::Bytes8) == *make_shared<FixedBytesType>(8));
	BOOST_CHECK(*Type::fromElementaryTypeName(Token::Bytes9) == *make_shared<FixedBytesType>(9));
	BOOST_CHECK(*Type::fromElementaryTypeName(Token::Bytes10) == *make_shared<FixedBytesType>(10));
	BOOST_CHECK(*Type::fromElementaryTypeName(Token::Bytes11) == *make_shared<FixedBytesType>(11));
	BOOST_CHECK(*Type::fromElementaryTypeName(Token::Bytes12) == *make_shared<FixedBytesType>(12));
	BOOST_CHECK(*Type::fromElementaryTypeName(Token::Bytes13) == *make_shared<FixedBytesType>(13));
	BOOST_CHECK(*Type::fromElementaryTypeName(Token::Bytes14) == *make_shared<FixedBytesType>(14));
	BOOST_CHECK(*Type::fromElementaryTypeName(Token::Bytes15) == *make_shared<FixedBytesType>(15));
	BOOST_CHECK(*Type::fromElementaryTypeName(Token::Bytes16) == *make_shared<FixedBytesType>(16));
	BOOST_CHECK(*Type::fromElementaryTypeName(Token::Bytes17) == *make_shared<FixedBytesType>(17));
	BOOST_CHECK(*Type::fromElementaryTypeName(Token::Bytes18) == *make_shared<FixedBytesType>(18));
	BOOST_CHECK(*Type::fromElementaryTypeName(Token::Bytes19) == *make_shared<FixedBytesType>(19));
	BOOST_CHECK(*Type::fromElementaryTypeName(Token::Bytes20) == *make_shared<FixedBytesType>(20));
	BOOST_CHECK(*Type::fromElementaryTypeName(Token::Bytes21) == *make_shared<FixedBytesType>(21));
	BOOST_CHECK(*Type::fromElementaryTypeName(Token::Bytes22) == *make_shared<FixedBytesType>(22));
	BOOST_CHECK(*Type::fromElementaryTypeName(Token::Bytes23) == *make_shared<FixedBytesType>(23));
	BOOST_CHECK(*Type::fromElementaryTypeName(Token::Bytes24) == *make_shared<FixedBytesType>(24));
	BOOST_CHECK(*Type::fromElementaryTypeName(Token::Bytes25) == *make_shared<FixedBytesType>(25));
	BOOST_CHECK(*Type::fromElementaryTypeName(Token::Bytes26) == *make_shared<FixedBytesType>(26));
	BOOST_CHECK(*Type::fromElementaryTypeName(Token::Bytes27) == *make_shared<FixedBytesType>(27));
	BOOST_CHECK(*Type::fromElementaryTypeName(Token::Bytes28) == *make_shared<FixedBytesType>(28));
	BOOST_CHECK(*Type::fromElementaryTypeName(Token::Bytes29) == *make_shared<FixedBytesType>(29));
	BOOST_CHECK(*Type::fromElementaryTypeName(Token::Bytes30) == *make_shared<FixedBytesType>(30));
	BOOST_CHECK(*Type::fromElementaryTypeName(Token::Bytes31) == *make_shared<FixedBytesType>(31));
	BOOST_CHECK(*Type::fromElementaryTypeName(Token::Bytes32) == *make_shared<FixedBytesType>(32));
}

BOOST_AUTO_TEST_CASE(test_byte_is_alias_of_byte1)
{
	char const* text = R"(
		contract c {
			bytes arr;
			function f() { byte a = arr[0];}
		})";
	ETH_TEST_REQUIRE_NO_THROW(parseTextAndResolveNames(text), "Type resolving failed");
}

BOOST_AUTO_TEST_CASE(assigning_value_to_const_variable)
{
	char const* text = R"(
		contract Foo {
			function changeIt() { x = 9; }
			uint constant x = 56;
	})";
	BOOST_CHECK_THROW(parseTextAndResolveNames(text), TypeError);
}

BOOST_AUTO_TEST_CASE(complex_const_variable)
{
	//for now constant specifier is valid only for uint bytesXX and enums
	char const* text = R"(
		contract Foo {
			mapping(uint => bool) constant mapVar;
	})";
	BOOST_CHECK_THROW(parseTextAndResolveNames(text), TypeError);
}

BOOST_AUTO_TEST_CASE(uninitialized_const_variable)
{
	char const* text = R"(
		contract Foo {
			uint constant y;
	})";
	BOOST_CHECK_THROW(parseTextAndResolveNames(text), TypeError);
}

BOOST_AUTO_TEST_CASE(local_const_variable)
{
	char const* text = R"(
		contract Foo {
			function localConst() returns (uint ret)
			{
				uint constant local = 4;
				return local;
			}
	})";
	BOOST_CHECK_THROW(parseTextAndResolveNames(text), ParserError);
}

BOOST_AUTO_TEST_CASE(bytes0_array)
{
	char const* text = R"(
		contract Foo {
			bytes0[] illegalArray;
		}
	)";
	BOOST_CHECK_THROW(parseTextAndResolveNames(text), TypeError);
>>>>>>> 1c13f1e4
}

BOOST_AUTO_TEST_SUITE_END()

}
}
} // end namespaces

#endif<|MERGE_RESOLUTION|>--- conflicted
+++ resolved
@@ -1455,31 +1455,6 @@
 	BOOST_CHECK_THROW(parseTextAndResolveNames(text), TypeError);
 }
 
-<<<<<<< HEAD
-BOOST_AUTO_TEST_CASE(overloaded_function_cannot_resolve)
-{
-	char const* sourceCode = R"(
-		contract test {
-			function f() returns(uint) { return 1; }
-			function f(uint a) returns(uint) { return a; }
-			function g() returns(uint) { return f(3, 5); }
-		}
-	)";
-	BOOST_CHECK_THROW(parseTextAndResolveNames(sourceCode), TypeError);
-}
-
-BOOST_AUTO_TEST_CASE(ambiguous_overloaded_function)
-{
-	// literal 1 can be both converted to uint8 and uint8, so it's ambiguous.
-	char const* sourceCode = R"(
-		contract test {
-			function f(uint8 a) returns(uint) { return a; }
-			function f(uint a) returns(uint) { return 2*a; }
-			function g() returns(uint) { return f(1); }
-		}
-	)";
-	BOOST_CHECK_THROW(parseTextAndResolveNames(sourceCode), TypeError);
-=======
 BOOST_AUTO_TEST_CASE(test_fromElementaryTypeName)
 {
 	BOOST_CHECK(*Type::fromElementaryTypeName(Token::Int) == *make_shared<IntegerType>(256, IntegerType::Modifier::Signed));
@@ -1646,7 +1621,31 @@
 		}
 	)";
 	BOOST_CHECK_THROW(parseTextAndResolveNames(text), TypeError);
->>>>>>> 1c13f1e4
+}
+
+BOOST_AUTO_TEST_CASE(overloaded_function_cannot_resolve)
+{
+	char const* sourceCode = R"(
+		contract test {
+			function f() returns(uint) { return 1; }
+			function f(uint a) returns(uint) { return a; }
+			function g() returns(uint) { return f(3, 5); }
+		}
+	)";
+	BOOST_CHECK_THROW(parseTextAndResolveNames(sourceCode), TypeError);
+}
+
+BOOST_AUTO_TEST_CASE(ambiguous_overloaded_function)
+{
+	// literal 1 can be both converted to uint8 and uint8, so it's ambiguous.
+	char const* sourceCode = R"(
+		contract test {
+			function f(uint8 a) returns(uint) { return a; }
+			function f(uint a) returns(uint) { return 2*a; }
+			function g() returns(uint) { return f(1); }
+		}
+	)";
+	BOOST_CHECK_THROW(parseTextAndResolveNames(sourceCode), TypeError);
 }
 
 BOOST_AUTO_TEST_SUITE_END()
